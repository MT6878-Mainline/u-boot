--- conflicted
+++ resolved
@@ -196,14 +196,10 @@
       ./tools/buildman/buildman -T0 -o ${UBOOT_TRAVIS_BUILD_DIR} -w
         --board tools-only;
       set -e;
-<<<<<<< HEAD
-      ./tools/binman/binman --toolpath ${UBOOT_TRAVIS_BUILD_DIR}/tools tool -f missing;
-      ./tools/binman/binman --toolpath ${UBOOT_TRAVIS_BUILD_DIR}/tools test;
-=======
       export TOOLPATH="--toolpath ${UBOOT_TRAVIS_BUILD_DIR}/tools --toolpath /opt/coreboot";
+      ./tools/binman/binman ${TOOLPATH} tool -f missing;
       ./tools/binman/binman ${TOOLPATH} test;
       ./tools/binman/binman ${TOOLPATH} test -T;
->>>>>>> 6f875290
       ./tools/buildman/buildman -t;
       ./tools/dtoc/dtoc -t;
       ./tools/patman/patman test;
