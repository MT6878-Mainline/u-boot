--- conflicted
+++ resolved
@@ -24,11 +24,7 @@
 # CONFIG_SPL_SYS_MALLOC is not set
 # CONFIG_CMD_GPT is not set
 # CONFIG_CMD_FAT is not set
-<<<<<<< HEAD
 # CONFIG_MMC is not set
-=======
-# CONFIG_MMC_SDHCI is not set
 # CONFIG_SPL_MTD is not set
 # CONFIG_DMA_CHANNELS is not set
-# CONFIG_TI_K3_NAVSS_UDMA is not set
->>>>>>> b64241da
+# CONFIG_TI_K3_NAVSS_UDMA is not set