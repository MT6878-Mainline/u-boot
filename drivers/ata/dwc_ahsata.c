--- conflicted
+++ resolved
@@ -6,11 +6,8 @@
 
 #include <ahci.h>
 #include <blk.h>
-<<<<<<< HEAD
 #include <bootdev.h>
-=======
 #include <clk.h>
->>>>>>> baf4bdcd
 #include <cpu_func.h>
 #include <dm.h>
 #include <dwc_ahsata.h>
